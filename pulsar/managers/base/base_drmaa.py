"""Module defines a base class for Pulsar managers using DRMAA."""
import logging

try:
    from drmaa import JobState
except (OSError, ImportError):
    JobState = None

from .external import ExternalBaseManager
from ..util.drmaa import DrmaaSessionFactory

from pulsar.managers import status


log = logging.getLogger(__name__)

IGNORE_SUBMISSION_SPEC_MESSAGE = "Submission recieved native_specification but being overridden by manager specification."


class BaseDrmaaManager(ExternalBaseManager):
    """Base class for Pulsar managers using DRMAA."""

    def __init__(self, name, app, **kwds):
        """Setup native specification and drmaa session factory."""
        super(BaseDrmaaManager, self).__init__(name, app, **kwds)
        self.native_specification = kwds.get('native_specification', None)
        drmaa_session_factory_class = kwds.get('drmaa_session_factory_class', DrmaaSessionFactory)
        drmaa_session_factory = drmaa_session_factory_class()
        self.drmaa_session = drmaa_session_factory.get()

    def shutdown(self, timeout=None):
        """Cleanup DRMAA session and call shutdown of parent."""
        try:
            super(BaseDrmaaManager, self).shutdown(timeout)
        except Exception:
            pass
        self.drmaa_session.close()

    def _get_status_external(self, external_id):
        drmaa_state = self.drmaa_session.job_status(external_id)
        return {
            JobState.UNDETERMINED: status.COMPLETE,
            JobState.QUEUED_ACTIVE: status.QUEUED,
            JobState.SYSTEM_ON_HOLD: status.QUEUED,
            JobState.USER_ON_HOLD: status.QUEUED,
            JobState.USER_SYSTEM_ON_HOLD: status.QUEUED,
            JobState.RUNNING: status.RUNNING,
            JobState.SYSTEM_SUSPENDED: status.QUEUED,
            JobState.USER_SUSPENDED: status.QUEUED,
            JobState.DONE: status.COMPLETE,
            JobState.FAILED: status.COMPLETE,  # Should be a FAILED state here as well
        }[drmaa_state]

    def _build_template_attributes(self, job_id, command_line, dependencies_description=None, env=[], submit_params={}, setup_params=None):
        stdout_path = self._stdout_path(job_id)
        stderr_path = self._stderr_path(job_id)
        working_directory = self.job_directory(job_id).working_directory()

        attributes = {
            "remoteCommand": self._setup_job_file(
                job_id,
                command_line,
                dependencies_description=dependencies_description,
                env=env,
                setup_params=setup_params
            ),
            "jobName": self._job_name(job_id),
            "outputPath": ":%s" % stdout_path,
            "errorPath": ":%s" % stderr_path,
            "workingDirectory": working_directory,
        }
        submit_native_specification = submit_params.get("native_specification", None)
        native_specification = None
        if self.native_specification:
            native_specification = self.native_specification
            if submit_native_specification is not None:
                log.warn(IGNORE_SUBMISSION_SPEC_MESSAGE)
        elif submit_native_specification:
            native_specification = submit_params["native_specification"]

        if native_specification is not None:
            attributes["nativeSpecification"] = native_specification
            log.info("Submitting DRMAA job with nativeSpecification [%s]" % native_specification)
        else:
<<<<<<< HEAD
            log.debug("Not native specification supplied, DRMAA job will be submitted with default parameters.")

=======
            log.debug("No native specification supplied, DRMAA job will be submitted with default parameters.")
>>>>>>> 413c0c4a
        return attributes


__all__ = ("BaseDrmaaManager",)<|MERGE_RESOLUTION|>--- conflicted
+++ resolved
@@ -82,12 +82,7 @@
             attributes["nativeSpecification"] = native_specification
             log.info("Submitting DRMAA job with nativeSpecification [%s]" % native_specification)
         else:
-<<<<<<< HEAD
-            log.debug("Not native specification supplied, DRMAA job will be submitted with default parameters.")
-
-=======
             log.debug("No native specification supplied, DRMAA job will be submitted with default parameters.")
->>>>>>> 413c0c4a
         return attributes
 
 
